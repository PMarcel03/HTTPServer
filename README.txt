--- conflicted
+++ resolved
@@ -1,34 +1,28 @@
-Simple Python HTTP Server Project:
-
-A lightweight, custom-built HTTP 1.0 server in Python, designed to serve static files from a specified web root directory.
-
-##Introduction
-
-This project implements a basic HTTP (Hypertext Transfer Protocol) 1.0 server entirely from scratch using Python's 'socket' module.
-The primary goal of this project is to provide a deep understanding of the underlying mechanics of web communication, TCP/IP, and the HTTP protocol,
-rather than relying on high level frameworks.
-
-##Features
-* TCP Listener Socket configured and functional
-* Static File Serving: Serves HTML, CSS, Javascript and other static content from a configurable web root directory.
-<<<<<<< HEAD
-* HTTP/1.0 Compliance: implements core aspects of the HTTP/1.1 protocol.
-* Routing System
-* HTTP Response
-* Comprehensive Error Handling
-* CRUD Message Board API
-=======
-* HTTP/1.0 Compliance: implements core aspects of the HTTP/1.1 protocol. (Partial Missing: Persistent Connections, Chunked Encoding, Compression)
-* Routing System
-* HTTP Response
-* Error Handling
-* Message Board API
-
-   
-
-
-
-
-
->>>>>>> e023c7c4
-
+Simple Python HTTP Server Project:
+
+A lightweight, custom-built HTTP 1.0 server in Python, designed to serve static files from a specified web root directory.
+
+##Introduction
+
+This project implements a basic HTTP (Hypertext Transfer Protocol) 1.0 server entirely from scratch using Python's 'socket' module.
+The primary goal of this project is to provide a deep understanding of the underlying mechanics of web communication, TCP/IP, and the HTTP protocol,
+rather than relying on high level frameworks.
+
+##Features
+* TCP Listener Socket configured and functional
+* Static File Serving: Serves HTML, CSS, Javascript and other static content from a configurable web root directory.
+* HTTP/1.1 Compliance: implements core aspects of the HTTP/1.1 protocol.
+* Routing System
+* HTTP Response
+* Comprehensive Error Handling
+
+##Inprogress Features
+    * Message Board API
+
+   
+
+
+
+
+
+